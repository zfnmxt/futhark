--- conflicted
+++ resolved
@@ -100,9 +100,8 @@
 
 transformStm :: Stm ExpMem.ExplicitMemory -> MergeM [Stm ExpMem.ExplicitMemory] --MergeM ()
 transformStm (Let (Pattern patCtxElems patValElems) () e) = do
-  (e', newstmts1) <- 
-    collectStms $ do
-      mapExpM transform e
+  (e', newstmts1) <-
+    collectStms $ mapExpM transform e
 
   -- FIXME: Remove any context pattern elements not in use anymore.  It should
   -- not be necessary to add new ones, since we only reuse memory, not introduce
@@ -110,23 +109,14 @@
   let patCtxElems' = patCtxElems
 
   --patValElems' <- mapM transformPatValElemT patValElems
-<<<<<<< HEAD
+
   (patValElems', newstmts2) <-
-    collectStms $ do
-      mapM transformPatValElemT patValElems
-
-  let pat' = Pattern patCtxElems' patValElems'
-  
-  return (newstmts1 ++ newstmts2 ++ [Let pat' () e'])
-=======
-  (patValElems', newstmts) <-
-    collectStms $
-      mapM transformPatValElemT patValElems
+    collectStms $ mapM transformPatValElemT patValElems
 
   let pat' = Pattern patCtxElems' patValElems'
 
-  return (newstmts ++ [Let pat' () e'])
->>>>>>> d99036bf
+  return (newstmts1 ++ newstmts2 ++ [Let pat' () e'])
+
   where transform = identityMapper { mapOnBody = const transformBody
                                    , mapOnFParam = transformFParam
                                    }
@@ -156,9 +146,9 @@
         Nothing -> return Nothing
         Just (DS.Coalesced _ (DS.MemBlock pt shape _ xixfun) transl) -> do
            let (old_nms, pexps) = unzip $ M.toList transl
-           new_nms <- mapM (\n-> newName n) old_nms --(Prim (IntType Int32))
+           new_nms <- mapM newName old_nms
            let xixfun'  = substituteNames (M.fromList (zip old_nms new_nms)) xixfun
-           exps <- mapM (\pe -> primExpToExp primeExpCoreFun pe) pexps
+           exps <- mapM (primExpToExp primeExpCoreFun) pexps
            mapM_ (\(n,e) -> do
                     let pel = PatElem n BindVar (ExpMem.Scalar (IntType Int32))
                     let pat = Pattern [] [pel]
@@ -173,6 +163,5 @@
     entry <- M.lookup xmem coaltab
     DS.Coalesced _ (DS.MemBlock pt shape _ xixfun) transl <-
       M.lookup x $ DS.vartab entry
-    
     return $ ExpMem.ArrayMem pt shape u (DS.dstmem entry) xixfun'
 -}