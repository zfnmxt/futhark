{-# LANGUAGE FlexibleContexts #-}
module Futhark.Representation.AST.Attributes.TypeOf
       (
         expExtType
       , subExpType
       , bodyExtType
       , primOpType
       , loopOpExtType
       , mapType
       , valueShapeContext
       , subExpShapeContext
       , loopShapeContext
       , loopExtType
       , module Futhark.Representation.AST.RetType
       )
       where

import Data.List
import Data.Maybe
import Data.Monoid
import qualified Data.HashSet as HS

import Futhark.Representation.AST.Syntax
import Futhark.Representation.AST.Attributes.Types
import Futhark.Representation.AST.Attributes.Patterns
import Futhark.Representation.AST.Attributes.Values
import Futhark.Representation.AST.RetType

subExpType :: SubExp -> Type
subExpType (Constant val) = Basic $ basicValueType val
subExpType (Var ident)    = identType ident

mapType :: Lambda lore -> [Type] -> [Type]
mapType f arrts = [ arrayOf t (Shape [outersize]) (uniqueness t)
                 | t <- lambdaReturnType f ]
  where outersize = arraysSize 0 arrts

primOpType :: PrimOp lore -> [Type]
primOpType (SubExp se) =
  [subExpType se]
primOpType (ArrayLit es rt) =
  [arrayOf rt (Shape [n]) $
   mconcat $ map (uniqueness . subExpType) es]
  where n = Constant (value (length es))
primOpType (BinOp _ _ _ t) =
  [Basic t]
primOpType (Not _) =
  [Basic Bool]
primOpType (Negate e) =
  [subExpType e]
primOpType (Index _ ident idx) =
  [stripArray (length idx) (identType ident)]
primOpType (Iota ne) =
  [arrayOf (Basic Int) (Shape [ne]) Nonunique]
primOpType (Replicate ne e) =
  [arrayOf (subExpType e) (Shape [ne]) u]
  where u = uniqueness $ subExpType e
primOpType (Scratch t shape) =
  [arrayOf (Basic t) (Shape shape) Unique]
primOpType (Reshape _ [] e) =
  [Basic $ elemType $ identType e]
primOpType (Reshape _ shape e) =
  [identType e `setArrayShape` Shape shape]
primOpType (Rearrange _ perm e) =
  [identType e `setArrayShape` Shape (permuteShape perm shape)]
  where Shape shape = arrayShape $ identType e
primOpType (Split _ sizeexps e) =
  map (identType e `setOuterSize`) sizeexps
primOpType (Concat _ x ys ressize) =
  [identType x `setUniqueness` u `setOuterSize` ressize]
  where u = uniqueness (identType x) <> mconcat (map (uniqueness . identType) ys)
primOpType (Copy e) =
  [subExpType e `setUniqueness` Unique]
primOpType (Assert _ _) =
  [Basic Cert]
primOpType (Alloc e) =
  [Mem e]
primOpType (Partition _ n _ array) =
  replicate n (Basic Int) ++ [identType array]

loopOpExtType :: LoopOp lore -> [ExtType]
loopOpExtType (DoLoop res merge _ _) =
  loopExtType res $ map (fparamIdent . fst) merge
loopOpExtType (Map _ f arrs) =
  staticShapes $ mapType f $ map identType arrs
loopOpExtType (ConcatMap _ f _) =
  [ Array (elemType t) (ExtShape $ Ext 0 : map Free (arrayDims t)) Unique
  | t <- lambdaReturnType f ]
loopOpExtType (Reduce _ fun _) =
  staticShapes $ lambdaReturnType fun
loopOpExtType (Scan _ _ inputs) =
  staticShapes $ map (identType . snd) inputs
loopOpExtType (Redomap _ outerfun innerfun _ ids) =
  let acc_tp    = lambdaReturnType outerfun
      acc_el_tp = lambdaReturnType innerfun
      res_el_tp = drop (length acc_tp) acc_el_tp
  in  case res_el_tp of
        [] -> staticShapes acc_tp
        _  -> let outersize  = arraysSize 0 (map identType ids)
                  res_arr_tp :: [Type]
<<<<<<< HEAD
                  res_arr_tp = map (\eltp -> arrayOf eltp 
                                                     (Shape [outersize]) 
                                                     (uniqueness eltp  )
                                   ) res_el_tp 
              in  staticShapes $ (acc_tp ++ res_arr_tp)
loopOpExtType (Stream _ accs _ lam) = 
  let res_tp = lambdaReturnType lam
      --lam_arrs  = drop (length accs+2) $ lambdaParams lam
      (acc_tps, arr_tps) = (take (length accs) res_tp, drop (length accs) res_tp)
  in  (staticShapes acc_tps) ++ (existentialiseExtTypes inaccessible $ staticShapes $ arr_tps)
  where inaccessible = HS.fromList $ map identName (lambdaParams lam)
--      outersize  = arraysSize 0 (map identType ids)
--      glbarr_tps = [ arrayOf t (Shape [outersize]) (uniqueness t)
--                     | t <- map (\(Array bt s u)->Array bt (stripDims 1 s) u) arr_tps ]
--  in  staticShapes $ (acc_tps++subst_type--glbarr_tps)
    
=======
                  res_arr_tp = map (\eltp -> arrayOf eltp
                                                     (Shape [outersize])
                                                     (uniqueness eltp)
                                   ) res_el_tp
              in  staticShapes (acc_tp ++ res_arr_tp)

>>>>>>> ba19a19f
expExtType :: IsRetType (RetType lore) => Exp lore -> [ExtType]
expExtType (Apply _ _ rt) = retTypeValues rt
expExtType (If _ _ _ rt)  = rt
expExtType (LoopOp op)    = loopOpExtType op
expExtType (PrimOp op)    = staticShapes $ primOpType op

bodyExtType :: Body lore -> [ExtType]
bodyExtType (Body _ bnds res) =
  existentialiseExtTypes bound $
  staticShapes $ map subExpType $ resultSubExps res
  where boundInLet (Let pat _ _) = patternNames pat
        bound = HS.fromList $ concatMap boundInLet bnds

valueShapeContext :: [ExtType] -> [Value] -> [Value]
valueShapeContext rettype values =
  map (BasicVal . value) $ extractShapeContext rettype $ map valueShape values

subExpShapeContext :: [ExtType] -> [SubExp] -> [SubExp]
subExpShapeContext rettype ses =
  extractShapeContext rettype $ map (arrayDims . subExpType) ses

-- | A loop returns not only the values indicated in the result
-- pattern, but also any shapes of arrays that are merge variables.
-- Thus, @loopResult res merge@ returns those variables in @merge@
-- that constitute the shape context.
loopShapeContext :: [Ident] -> [Ident] -> [Ident]
loopShapeContext res merge = resShapes
  where isMergeVar (Constant _) = Nothing
        isMergeVar (Var v)
          | v `elem` merge = Just v
          | otherwise      = Nothing
        resShapes =
          nub $ concatMap (mapMaybe isMergeVar . arrayDims . identType) res

loopExtType :: [Ident] -> [Ident] -> [ExtType]
loopExtType res merge =
  existentialiseExtTypes inaccessible $ staticShapes $ map identType res
  where inaccessible = HS.fromList $ map identName merge<|MERGE_RESOLUTION|>--- conflicted
+++ resolved
@@ -98,12 +98,11 @@
         [] -> staticShapes acc_tp
         _  -> let outersize  = arraysSize 0 (map identType ids)
                   res_arr_tp :: [Type]
-<<<<<<< HEAD
-                  res_arr_tp = map (\eltp -> arrayOf eltp 
-                                                     (Shape [outersize]) 
-                                                     (uniqueness eltp  )
-                                   ) res_el_tp 
-              in  staticShapes $ (acc_tp ++ res_arr_tp)
+                  res_arr_tp = map (\eltp -> arrayOf eltp
+                                                     (Shape [outersize])
+                                                     (uniqueness eltp)
+                                   ) res_el_tp
+              in  staticShapes (acc_tp ++ res_arr_tp)
 loopOpExtType (Stream _ accs _ lam) = 
   let res_tp = lambdaReturnType lam
       --lam_arrs  = drop (length accs+2) $ lambdaParams lam
@@ -115,14 +114,6 @@
 --                     | t <- map (\(Array bt s u)->Array bt (stripDims 1 s) u) arr_tps ]
 --  in  staticShapes $ (acc_tps++subst_type--glbarr_tps)
     
-=======
-                  res_arr_tp = map (\eltp -> arrayOf eltp
-                                                     (Shape [outersize])
-                                                     (uniqueness eltp)
-                                   ) res_el_tp
-              in  staticShapes (acc_tp ++ res_arr_tp)
-
->>>>>>> ba19a19f
 expExtType :: IsRetType (RetType lore) => Exp lore -> [ExtType]
 expExtType (Apply _ _ rt) = retTypeValues rt
 expExtType (If _ _ _ rt)  = rt
